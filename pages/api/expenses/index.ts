--- conflicted
+++ resolved
@@ -1,9 +1,5 @@
 import type { NextApiRequest, NextApiResponse } from 'next';
-<<<<<<< HEAD
-import { addMonths, endOfMonth, format, formatISO, parseISO, startOfMonth } from 'date-fns';
-=======
 import { addMonths, endOfMonth, format, formatISO, parseISO, startOfMonth, subMonths } from 'date-fns';
->>>>>>> 8ed7fc1d
 
 import { prisma } from '@/lib/prisma';
 import { requireAuth } from '@/lib/auth';
@@ -62,16 +58,6 @@
     typeof req.query.end === 'string' ? req.query.end : undefined,
   );
 
-<<<<<<< HEAD
-  const operations = await prisma.expense.findMany({
-    where: {
-      userId,
-      date: { gte: start, lte: end },
-    },
-    include: { category: true },
-    orderBy: { date: 'desc' },
-  });
-=======
   const [expenses, timelineExpenses] = await Promise.all([
     prisma.expense.findMany({
       where: {
@@ -92,18 +78,13 @@
       include: { category: true },
     }),
   ]);
->>>>>>> 8ed7fc1d
 
   const totals = {
     income: 0,
     expenses: 0,
   };
 
-<<<<<<< HEAD
-  operations.forEach((expense) => {
-=======
   expenses.forEach((expense) => {
->>>>>>> 8ed7fc1d
     if (expense.category?.type === 'INCOME') {
       totals.income += Number(expense.amount);
     } else {
@@ -120,11 +101,7 @@
     }
   >();
 
-<<<<<<< HEAD
-  operations.forEach((operation) => {
-=======
   timelineExpenses.forEach((operation) => {
->>>>>>> 8ed7fc1d
     const monthKey = format(operation.date, 'yyyy-MM');
     const bucket =
       monthlyTotals.get(monthKey) ?? {
@@ -143,13 +120,8 @@
     monthlyTotals.set(monthKey, bucket);
   });
 
-<<<<<<< HEAD
-  const timelineStart = startOfMonth(start);
-  const timelineEnd = endOfMonth(end);
-=======
   const timelineStart = startOfMonth(subMonths(start, 11));
   const timelineEnd = end;
->>>>>>> 8ed7fc1d
   const monthly: Array<{ date: string; income: number; expenses: number }> = [];
 
   for (
