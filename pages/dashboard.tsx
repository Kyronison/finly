import { useCallback, useMemo, useState } from 'react';
import type { GetServerSideProps } from 'next';
import jwt from 'jsonwebtoken';
import { format } from 'date-fns';
import { ru } from 'date-fns/locale';
import useSWR from 'swr';
import { useRouter } from 'next/router';

import { DashboardLayout } from '@/components/DashboardLayout';
import { MetricCard } from '@/components/MetricCard';
import { SpendingChart } from '@/components/SpendingChart';
import { ExpenseForm } from '@/components/ExpenseForm';
import { ExpenseImport, IncomeImport } from '@/components/ExpenseImport';
import { ExpenseTable } from '@/components/ExpenseTable';
import { CategoryForm } from '@/components/CategoryForm';
import { CategoryList } from '@/components/CategoryList';
import { BreakdownList } from '@/components/BreakdownList';
import { StreakCard } from '@/components/StreakCard';
import { authCookieName } from '@/lib/auth';
import styles from '@/styles/Dashboard.module.css';

interface DashboardProps {
  user: {
    id: string;
    name: string;
    email: string;
  };
}

interface Category {
  id: string;
  name: string;
  type: 'INCOME' | 'EXPENSE';
  budget: number | null;
  spent?: number;
  progress?: number | null;
  color?: string | null;
}

interface ExpenseItem {
  id: string;
  amount: number;
  description: string | null;
  date: string;
  category?: {
    id: string;
    name: string;
    type: 'INCOME' | 'EXPENSE';
  } | null;
}

interface AnalyticsResponse {
  totals: {
    income: number;
    expenses: number;
    balance: number;
  };
  breakdown: Array<{
    id: string;
    name: string;
    spent: number;
    budget: number | null;
    color?: string | null;
    progress: number | null;
  }>;
  uncategorized: number;
  streak: number;
}

export default function Dashboard({ user }: DashboardProps) {
  const router = useRouter();
  const defaultMonth = format(new Date(), 'yyyy-MM');
  const [startMonth, setStartMonth] = useState(defaultMonth);
  const [endMonth, setEndMonth] = useState(defaultMonth);

  const periodQuery = useMemo(() => {
    const params = new URLSearchParams();
    params.set('start', startMonth);
    params.set('end', endMonth);
    return params.toString();
  }, [startMonth, endMonth]);

  const analyticsKey = `/api/analytics/overview?${periodQuery}`;
  const categoriesKey = `/api/categories?${periodQuery}`;
  const expensesKey = `/api/expenses?${periodQuery}`;

  const analytics = useSWR<AnalyticsResponse>(analyticsKey);
  const categories = useSWR<{ categories: Category[] }>(categoriesKey);
  const expenses = useSWR<{
    expenses: ExpenseItem[];
    monthly: Array<{ date: string; income: number; expenses: number }>;
    totals: { income: number; expenses: number };
  }>(
    expensesKey,
  );

  const expenseCategories = useMemo(
    () => (categories.data?.categories ?? []).filter((category) => category.type === 'EXPENSE'),
    [categories.data],
  );

  const incomeCategories = useMemo(
    () => (categories.data?.categories ?? []).filter((category) => category.type === 'INCOME'),
    [categories.data],
  );

<<<<<<< HEAD
  const selectedPeriodLabel = useMemo(() => {
    try {
      const startParsed = new Date(`${startMonth}-01T00:00:00`);
      const endParsed = new Date(`${endMonth}-01T00:00:00`);
      if (Number.isNaN(startParsed.getTime()) || Number.isNaN(endParsed.getTime())) return '';

      const startFormatted = format(startParsed, 'LLLL yyyy', { locale: ru });
      const endFormatted = format(endParsed, 'LLLL yyyy', { locale: ru });
      const startLabel = startFormatted.charAt(0).toUpperCase() + startFormatted.slice(1);
      const endLabel = endFormatted.charAt(0).toUpperCase() + endFormatted.slice(1);

      if (startMonth === endMonth) {
        return startLabel;
      }

      return `${startLabel} — ${endLabel}`;
    } catch (error) {
      return '';
    }
  }, [endMonth, startMonth]);
=======
  const selectedMonthLabel = useMemo(() => {
    try {
      const parsed = new Date(`${selectedMonth}-01T00:00:00`);
      if (Number.isNaN(parsed.getTime())) return '';
      const formatted = format(parsed, 'LLLL yyyy', { locale: ru });
      return formatted.charAt(0).toUpperCase() + formatted.slice(1);
    } catch (error) {
      return '';
    }
  }, [selectedMonth]);
>>>>>>> 8ed7fc1d

  async function handleLogout() {
    await fetch('/api/auth/logout', { method: 'POST' });
    router.replace('/');
  }

  const handleOperationsChanged = useCallback(() => {
    expenses.mutate();
    analytics.mutate();
    categories.mutate();
  }, [analytics, categories, expenses]);

  return (
    <DashboardLayout user={user} onLogout={handleLogout}>
      <div className={styles.headerRow}>
        <div>
          <h1>Финансовый отчёт</h1>
<<<<<<< HEAD
          <p>Период: {selectedPeriodLabel}</p>
        </div>
        <div className={styles.periodPickerGroup}>
          <input
            type="month"
            className={styles.monthPicker}
            value={startMonth}
            aria-label="Начало периода"
            onChange={(event) => {
              const value = event.target.value;
              if (!value) return;
              setStartMonth(value);
              if (value > endMonth) {
                setEndMonth(value);
              }
            }}
          />
          <input
            type="month"
            className={styles.monthPicker}
            value={endMonth}
            aria-label="Конец периода"
            onChange={(event) => {
              const value = event.target.value;
              if (!value) return;
              setEndMonth(value);
              if (value < startMonth) {
                setStartMonth(value);
              }
            }}
          />
        </div>
=======
          <p>Месяц: {selectedMonthLabel}</p>
        </div>
        <input
          type="month"
          className={styles.monthPicker}
          value={selectedMonth}
          onChange={(event) => {
            const value = event.target.value;
            setSelectedMonth(value);
          }}
        />
>>>>>>> 8ed7fc1d
      </div>

      <section className={styles.metricsGrid}>
        <MetricCard
          title="Доход"
          value={`${Math.round(analytics.data?.totals?.income ?? 0).toLocaleString('ru-RU')} ₽`}
          subtitle="Синхронизировано за месяц"
          accent="green"
        />
        <MetricCard
          title="Расходы"
          value={`${Math.round(analytics.data?.totals?.expenses ?? 0).toLocaleString('ru-RU')} ₽`}
          subtitle="Сравните с лимитами категорий"
          accent="orange"
        />
        <MetricCard
          title="Баланс"
          value={`${Math.round(analytics.data?.totals?.balance ?? 0).toLocaleString('ru-RU')} ₽`}
          subtitle="План откладываний и кэш-флоу"
          accent="violet"
        />
      </section>

      <section className={styles.gridSingle}>
        <SpendingChart data={expenses.data?.monthly ?? []} />
      </section>

      <section className={styles.gridSingle}>
        <BreakdownList items={analytics.data?.breakdown ?? []} />
      </section>

      <section className={styles.gridTwoColumn}>
        <CategoryForm onCreated={() => categories.mutate()} />
        <StreakCard streak={analytics.data?.streak ?? 0} />
      </section>

      <section className={styles.gridSingle}>
        <CategoryList categories={categories.data?.categories ?? []} onChanged={() => categories.mutate()} />
      </section>

      <section className={styles.gridTwoColumn}>
        <ExpenseForm categories={expenseCategories} onCreated={handleOperationsChanged} />
        <ExpenseForm
          mode="INCOME"
          categories={incomeCategories}
          allowUncategorized={false}
          onCreated={handleOperationsChanged}
        />
      </section>

      <section className={styles.gridTwoColumn}>
        <ExpenseImport onImported={handleOperationsChanged} />
        <IncomeImport onImported={handleOperationsChanged} />
      </section>

      <section className={styles.gridSingle}>
        <ExpenseTable
          expenses={expenses.data?.expenses ?? []}
          categories={categories.data?.categories ?? []}
          onChanged={handleOperationsChanged}
        />
      </section>
    </DashboardLayout>
  );
}

export const getServerSideProps: GetServerSideProps<DashboardProps> = async (context) => {
  const { prisma } = await import('@/lib/prisma');
  const cookies = context.req.cookies ?? {};
  const token = cookies[authCookieName];
  if (!token) {
    return {
      redirect: {
        destination: '/',
        permanent: false,
      },
    };
  }

  try {
    const decoded = jwt.verify(token, process.env.JWT_SECRET ?? 'change-me') as { userId: string };
    const user = await prisma.user.findUnique({
      where: { id: decoded.userId },
      select: { id: true, name: true, email: true },
    });

    if (!user) {
      return {
        redirect: {
          destination: '/',
          permanent: false,
        },
      };
    }

    return { props: { user } };
  } catch (error) {
    return {
      redirect: {
        destination: '/',
        permanent: false,
      },
    };
  }
};<|MERGE_RESOLUTION|>--- conflicted
+++ resolved
@@ -104,28 +104,6 @@
     [categories.data],
   );
 
-<<<<<<< HEAD
-  const selectedPeriodLabel = useMemo(() => {
-    try {
-      const startParsed = new Date(`${startMonth}-01T00:00:00`);
-      const endParsed = new Date(`${endMonth}-01T00:00:00`);
-      if (Number.isNaN(startParsed.getTime()) || Number.isNaN(endParsed.getTime())) return '';
-
-      const startFormatted = format(startParsed, 'LLLL yyyy', { locale: ru });
-      const endFormatted = format(endParsed, 'LLLL yyyy', { locale: ru });
-      const startLabel = startFormatted.charAt(0).toUpperCase() + startFormatted.slice(1);
-      const endLabel = endFormatted.charAt(0).toUpperCase() + endFormatted.slice(1);
-
-      if (startMonth === endMonth) {
-        return startLabel;
-      }
-
-      return `${startLabel} — ${endLabel}`;
-    } catch (error) {
-      return '';
-    }
-  }, [endMonth, startMonth]);
-=======
   const selectedMonthLabel = useMemo(() => {
     try {
       const parsed = new Date(`${selectedMonth}-01T00:00:00`);
@@ -136,7 +114,6 @@
       return '';
     }
   }, [selectedMonth]);
->>>>>>> 8ed7fc1d
 
   async function handleLogout() {
     await fetch('/api/auth/logout', { method: 'POST' });
@@ -154,40 +131,6 @@
       <div className={styles.headerRow}>
         <div>
           <h1>Финансовый отчёт</h1>
-<<<<<<< HEAD
-          <p>Период: {selectedPeriodLabel}</p>
-        </div>
-        <div className={styles.periodPickerGroup}>
-          <input
-            type="month"
-            className={styles.monthPicker}
-            value={startMonth}
-            aria-label="Начало периода"
-            onChange={(event) => {
-              const value = event.target.value;
-              if (!value) return;
-              setStartMonth(value);
-              if (value > endMonth) {
-                setEndMonth(value);
-              }
-            }}
-          />
-          <input
-            type="month"
-            className={styles.monthPicker}
-            value={endMonth}
-            aria-label="Конец периода"
-            onChange={(event) => {
-              const value = event.target.value;
-              if (!value) return;
-              setEndMonth(value);
-              if (value < startMonth) {
-                setStartMonth(value);
-              }
-            }}
-          />
-        </div>
-=======
           <p>Месяц: {selectedMonthLabel}</p>
         </div>
         <input
@@ -199,7 +142,6 @@
             setSelectedMonth(value);
           }}
         />
->>>>>>> 8ed7fc1d
       </div>
 
       <section className={styles.metricsGrid}>
